--- conflicted
+++ resolved
@@ -1,10 +1,5 @@
-<<<<<<< HEAD
 # V4D
-V4D is a visualization module for [OpenCV](https://github.com/opencv/opencv). It features vector graphics using [NanoVG](https://github.com/memononen/nanovg) a GUI based on [NanoGUI](https://github.com/mitsuba-renderer/nanogui) and (on supported systems) OpenCL/OpenGL and OpenCL/VAAPI interoperability. It should be included in [OpenCV-contrib](https://github.com/opencv/opencv_contrib) once it is ready.
-=======
-# Viz2D
-Viz2D is a high performance visualization module for [OpenCV](https://github.com/opencv/opencv). It features vector graphics using [NanoVG](https://github.com/memononen/nanovg) a GUI based on [NanoGUI](https://github.com/mitsuba-renderer/nanogui) and (on supported systems) OpenCL/OpenGL and OpenCL/VAAPI interoperability. It should be included in [OpenCV-contrib](https://github.com/opencv/opencv_contrib) once it is ready.
->>>>>>> bf6b9580
+V4D is a high performance visualization module for [OpenCV](https://github.com/opencv/opencv). It features vector graphics using [NanoVG](https://github.com/memononen/nanovg) a GUI based on [NanoGUI](https://github.com/mitsuba-renderer/nanogui) and (on supported systems) OpenCL/OpenGL and OpenCL/VAAPI interoperability. It should be included in [OpenCV-contrib](https://github.com/opencv/opencv_contrib) once it is ready.
 
 # What is V4D?
 V4D is a way of writing graphical (on- and offscreen) high performance applications with OpenCV. It is light-weight and unencumbered by QT or GTK licenses.
