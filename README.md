# Viz2D
Viz2D is a visualization module for OpenCV. It features OpenCL/OpenGL, OpenCL/VAAPI interoperability, vector graphics using NanoVG and a GUI based on NanoGUI. It should be included in OpenCV-contrib once it is ready.

# What is Viz2D?
Viz2D is a new way of writing graphical (on- and offscreen) applications with OpenCV. It is light-weight and unencumbered by problematic licenses.

# Why Viz2D?
Please refere to the [online demos](https://github.com/kallaballa/Viz2D/blob/main/README.md#online-demos) to see at a glance what it can do for you.

* OpenGL: Easy access to OpenGL.
* GUI: Simple yet powerful user interfaces through NanoGUI.
* Vector graphics: Elegant and fast vector graphics through NanoVG.
* Font rendering: Loading of TTF-fonts and sophisticated rendering options.
* Video pipeline: Through a simple Source/Sink system videos can be displayed, edited and saved.
* Hardware acceleration: Automatic hardware acceleration usage where possible. (e.g. cl-gl sharing and VAAPI). Actually it is possible to write programs to run almost entirely on the GPU, given driver-features are available.
* No more highgui with it's heavy dependencies, licenses and limitations.
* WebAssembly

# Documentation
API documentation is available [here](https://viel-zu.org/opencv/apidoc/)

## Basics
* Viz2D is not thread safe. Though it is possible to have several Viz2D objects in one or more threads and synchronize them using ```Viz2D::makeNonCurrent()``` and ```Viz2D::makeCurrent()```. This is a limitation of GLFW3. That said, OpenCV algorithms are multi-threaded as usual.
* Viz2D uses InputArray/OutputArray/InputOutputArray which gives you the option to work with cv::Mat, std::vector and cv::UMat. Anyway, you should prefer to use cv::UMat whenever possible to automatically use hardware capabilities where available.
* Access to different subsystems (opengl, opencl, nanovg and nanogui) is provided through "contexts". A context is simply a function that takes a functor, sets up the subsystem, executes the functor and tears-down the subsystem.
* Contexts ***may not*** be nested.

For example, to create an OpenGL context and set the GL viewport:
```C++
Ptr<Viz2D> v2d = Viz2D::make(cv::Size(WIDTH, HEIGHT), cv::Size(WIDTH, HEIGHT), false, "GL viewport");
v2d->setVisible(true);
//takes care of OpenGL states in the background
v2d->gl([](const cv::Size sz) {
    glViewPort(0, 0, sz.width, sz.height);
});
```

## Examples
Those are minimal examples, full samples below.

### Display an images
Actually there are several ways to display an image but for now we focus on the most convinient way.

```C++
//Create a Viz2D object for on screen rendering
Ptr<Viz2D> v2d = Viz2D::make(cv::Size(WIDTH, HEIGHT), cv::Size(WIDTH, HEIGHT), false, "Show image");
//An image
cv::UMat image = cv::imread("sample.png");
v2d->setVisible(true);
//Feeds the image to the video pipeline
v2d->feed(image);
//Display the framebuffer in the native window
v2d->display();
```

This will create a window with size WIDTHxHEIGHT for on-screen rendering with the title "Show Image" and display the image (using the video pipeline, but more about that later).

### Render OpenGL
This example renders a rotating tetrahedron using legacy OpenGL for brevity.

```C++
Ptr<Viz2D> v2d = Viz2D::make(cv::Size(WIDTH, HEIGHT), cv::Size(WIDTH, HEIGHT), false, "GL Tetrahedron");
v2d->setVisible(true);

v2d->gl([](const cv::Size sz) {
    //Initialize the OpenGL scene
    glViewport(0, 0, sz.width, sz.height);
    glColor3f(1.0, 1.0, 1.0);

    glEnable(GL_CULL_FACE);
    glCullFace(GL_BACK);

    glMatrixMode(GL_PROJECTION);
    glLoadIdentity();
    glFrustum(-2, 2, -1.5, 1.5, 1, 40);

    glMatrixMode(GL_MODELVIEW);
    glLoadIdentity();
    glTranslatef(0, 0, -3);
    glRotatef(50, 1, 0, 0);
    glRotatef(70, 0, 1, 0);
});

while (keepRunning()) {
    v2d->gl([](const cv::Size sz) {
        //Render a tetrahedron using immediate mode because the code is more concise
        glViewport(0, 0, sz.width, sz.height);
        glRotatef(1, 0, 1, 0);
        glClearColor(0.0f, 0.0f, 1.0f, 1.0f);
        glClear(GL_COLOR_BUFFER_BIT);

        glBegin(GL_TRIANGLE_STRIP);
            glColor3f(1, 1, 1);
            glVertex3f(0, 2, 0);
            glColor3f(1, 0, 0);
            glVertex3f(-1, 0, 1);
            glColor3f(0, 1, 0);
            glVertex3f(1, 0, 1);
            glColor3f(0, 0, 1);
            glVertex3f(0, 0, -1.4);
            glColor3f(1, 1, 1);
            glVertex3f(0, 2, 0);
            glColor3f(1, 0, 0);
            glVertex3f(-1, 0, 1);
        glEnd();
    });

    //If onscreen rendering is enabled it displays the framebuffer in the native window.
    //Returns false if the window was closed.
    if (!v2d->display())
        break;
}
```

### Manipulate the framebuffer using OpenCV/OpenCL
All contexts operate on the same framebuffer through different means. That means that OpenCV can manipulate results of other contexts throught the ```fb``` context.

```C++
//Create a Viz2D object for on screen rendering
Ptr<Viz2D> v2d = Viz2D::make(cv::Size(WIDTH, HEIGHT), cv::Size(WIDTH, HEIGHT), false, "Manipulate Framebuffer");
v2d->setVisible(true);
//An image
cv::UMat image = cv::imread("sample.png");
//Feeds the image to the video pipeline
v2d->feed(image);

//directly accesses the framebuffer using OpenCV (and using OpenCL if available)
v2d->fb([](cv::UMat& framebuffer) {
    cv::flip(framebuffer,framebuffer,0); //Flip the framebuffer
});
//Display the upside-down image in the native window
v2d->display();

```

### Vector graphics
Through the nvg context javascript-like canvas-rendering is possible.
```C++
//Create a Viz2D object for on screen rendering
Ptr<Viz2D> v2d = Viz2D::make(cv::Size(WIDTH, HEIGHT), cv::Size(WIDTH, HEIGHT), false, "Vector Graphics");
v2d->setVisible(true);

//create a NanoVG context and draws a cross-hair on the framebuffer
v2d->nvg([](const cv::Size sz) {
    //calls from this namespace may only be used inside a nvg context
    namespace cv::viz::nvg;
    beginPath();
    strokeWidth(3.0);
    strokeColor(cv::Scalar(0,0,255,255)); //BGRA
    moveTo(0, WIDTH/2.0);
    lineTo(HEIGHT, WIDTH/2.0);
    moveTo(HEIGHT/2.0, 0);
    lineTo(HEIGHT/2.0, WIDTH);
    stroke();
});

```
### Vector graphics and framebuffer manipulation
The framebuffer can be accessed directly to manipulate data created in other contexts.

```C++
//Create a Viz2D object for on screen rendering
Ptr<Viz2D> v2d = Viz2D::make(cv::Size(WIDTH, HEIGHT), cv::Size(WIDTH, HEIGHT), false, "Vector Graphics");
v2d->setVisible(true);

//create a NanoVG context and draws a cross-hair on the framebuffer
v2d->nvg([](const cv::Size sz) {
    //calls from this namespace may only be used inside a nvg context
    namespace cv::viz::nvg;
    beginPath();
    strokeWidth(3.0);
    strokeColor(cv::Scalar(0,0,255,255)); //BGRA
    moveTo(0, WIDTH/2.0);
    lineTo(HEIGHT, WIDTH/2.0);
    moveTo(HEIGHT/2.0, 0);
    lineTo(HEIGHT/2.0, WIDTH);
    stroke();
});

//directly accesses the framebuffer using OpenCV (and using OpenCL if available)
v2d->fb([](cv::UMat& framebuffer) {
    //blurs the crosshair using a cheap boxFilter
    cv::boxFilter(framebuffer, framebuffer, -1, cv::Size(5, 5), cv::Point(-1,-1), true, cv::BORDER_REPLICATE);
});

```

### Font rendering
Draws "hello world" to the screen.
```C++
//Create a Viz2D object for on screen rendering
Ptr<Viz2D> v2d = Viz2D::make(cv::Size(WIDTH, HEIGHT), cv::Size(WIDTH, HEIGHT), false, "Vector Graphics");
v2d->setVisible(true);
v2d->clear();

string hw = "hello world";

v2d->nvg([&](const cv::Size& sz) {
    using namespace cv::viz::nvg;

    fontSize(font_size);
    fontFace("sans-bold");
    fillColor(cv::Scalar(255, 0, 0, 255));
    textAlign(NVG_ALIGN_CENTER | NVG_ALIGN_TOP);
    text(WIDTH / 2.0, HEIGHT / 2.0, hw.c_str(), hw.c_str() + hw.size());
});
```

### Video editing
Through adding a Source and a Sink v2d becomes capable of video editing.

```C++
//Create a Viz2D object for on screen rendering
Ptr<Viz2D> v2d = Viz2D::make(Size(WIDTH, HEIGHT), Size(WIDTH, HEIGHT), false, "Video Editing");
v2d->setVisible(true);

//Setup video source and sink
Source src = make_capture_source("input.webm");
v2d->setSource(src);
Sink sink = make_writer_sink("output.webm", VideoWriter::fourcc('V', 'P', '9', '0'), src.fps(), Size(WIDTH, HEIGHT));
v2d->setSink(sink);

std::string hw = "hello video!";

<<<<<<< HEAD
while(keepRunning()) {
    if(!v2d->capture())
        break;
    v2d->nvg([&](const cv::Size& sz) {
        using namespace cv::viz::nvg;

        fontSize(font_size);
        fontFace("sans-bold");
        fillColor(cv::Scalar(255, 0, 0, 255));
        textAlign(NVG_ALIGN_CENTER | NVG_ALIGN_TOP);
        text(WIDTH / 2.0, y, hw.c_str(), hw.c_str() + hw.size());
    });
    v2d->write();
}
=======
v2d->nvg([&](const cv::Size& sz) {
    using namespace cv::viz::nvg;

    fontSize(font_size);
    fontFace("sans-bold");
    fillColor(cv::Scalar(255, 0, 0, 255));
    textAlign(NVG_ALIGN_CENTER | NVG_ALIGN_TOP);
    text(WIDTH / 2.0, y, hw.c_str(), hw.c_str() + hw.size());
});
>>>>>>> 81eec8d0
```

# Samples
The goal of the samples is to show how to use Viz2D to the fullest. Also they show how to use Viz2D in conjunction with interop options to create programs that run mostly (the part the matters) on the GPU. You ***only*** need to build my fork of OpenCV 4.x if you want to use cl-gl sharing on recent Intel platforms (Gen8 - Gen12).

There are currently eight sampes. The shader-demo, font-demo, optflow-demo and beauty-demo can be compiled to WebAssembly using Emscripten but for now you have to figure out how to do it yourself :).

## Online Demos

Please note that the following online demos are slower and/or have less features than the native versions.
* https://viel-zu.org/opencv/shader
* https://viel-zu.org/opencv/font
* https://viel-zu.org/opencv/optflow
* https://viel-zu.org/opencv/beauty

## [tetra-demo](https://github.com/kallaballa/Viz2D/blob/main/modules/viz2d/samples/cpp/tetra/tetra-demo.cpp)
Renders a rainbow tetrahedron on blue background using OpenGL, applies a glow effect using OpenCV (OpenCL) and encodes on the GPU (VAAPI).

https://user-images.githubusercontent.com/287266/222984424-e0914bd4-72f3-4777-8a61-28dee6dd3573.mp4

## [video-demo](https://github.com/kallaballa/Viz2D/blob/main/modules/viz2d/samples/cpp/video/video-demo.cpp)
Renders a rainbow tetrahedron on top of a input-video using OpenGL, applies a glow effect using OpenCV (OpenCL) and decodes/encodes on the GPU (VAAPI).

https://user-images.githubusercontent.com/287266/222984530-c8c39997-ed3c-4675-92c9-40e4a7ea306a.mp4

## [shader-demo](https://github.com/kallaballa/Viz2D/blob/main/modules/viz2d/samples/cpp/shader/shader-demo.cpp)
Renders a mandelbrot fractal zoom. Uses shaders, OpenCL and VAAPI together.

https://user-images.githubusercontent.com/287266/222971445-13b75aee-f190-419d-9772-404d32ff61f2.mp4

## [nanovg-demo](https://github.com/kallaballa/Viz2D/blob/main/modules/viz2d/samples/cpp/nanovg/nanovg-demo.cpp)
Renders a color wheel on top of an input-video using nanovg (OpenGL), does colorspace conversions using OpenCV (OpenCL) and decodes/encodes on the GPU (VAAPI).

https://user-images.githubusercontent.com/287266/222984631-a7e3522a-8713-4413-ab5e-e6b55cd52ce8.mp4

## [font-demo](https://github.com/kallaballa/Viz2D/blob/main/modules/viz2d/samples/cpp/font/font-demo.cpp)
Renders a Star Wars like text crawl using nanovg (OpenGL), uses OpenCV (OpenCL) for a pseudo 3D effect and encodes on the GPU (VAAPI).

https://user-images.githubusercontent.com/287266/222984217-50af8dc1-72cb-4998-babe-53a2114745cf.mp4

## [optflow-demo](https://github.com/kallaballa/Viz2D/blob/main/modules/viz2d/samples/cpp/optflow/optflow-demo.cpp)
My take on a optical flow visualization on top of a video. Uses background subtraction (OpenCV/OpenCL) to isolate areas with motion, detects features to track (OpenCV/OpenCL), calculates the optical flow (OpenCV/OpenCL), uses nanovg for rendering (OpenGL) and post-processes the video (OpenCL). Decodes/encodes on the GPU (VAAPI).

https://user-images.githubusercontent.com/287266/222980868-e032bc80-0a2a-4406-b64e-7b2acdc22416.mp4

## [pedestrian-demo](https://github.com/kallaballa/Viz2D/blob/main/modules/viz2d/samples/cpp/pedestrian/pedestrian-demo.cpp)
Pedestrian detection using HOG with a linear SVM, non-maximal suppression and tracking using KCF. Uses nanovg for rendering (OpenGL), detects using a linear SVM (OpenCV/OpenCL), filters resuls using NMS (CPU) and tracks using KCF (CPU). Decodes/encodes on the GPU (VAAPI).

https://user-images.githubusercontent.com/287266/222980241-d631f7e5-e7a3-446e-937e-bce34e194bd1.mp4

## [beauty-demo](https://github.com/kallaballa/Viz2D/blob/main/modules/viz2d/samples/cpp/beauty/beauty-demo.cpp)
Face beautification using face landmark detection (OpenCV/OpenCL), nanovg (OpenGL) for drawing masks and multi-band blending (CPU) to put it all together.

https://user-images.githubusercontent.com/287266/222982914-ff5be485-4aec-4d6b-9eef-378f6b10d773.mp4

# Build

## Requirements
* C++20 (at the moment)
* OpenGL 4/OpenGL ES 3.0

## Optional requirements
* Support for OpenCL 1.2
* Support for cl_khr_gl_sharing and cl_intel_va_api_media_sharing OpenCL extensions.
* If you want cl-gl sharing on a recent Intel Platform (Gen8 - Gen12) you currently **need to install** [compute-runtime](https://github.com/intel/compute-runtime) from source and [my OpenCV fork](https://github.com/kallaballa/opencv) 

## Dependencies
* [OpenCV 4.x](https://github.com/opencv/opencv)
* EGL
* GLEW
* GLFW3
* [nanovg](https://github.com/inniyah/nanovg)
* [nanogui](https://github.com/mitsuba-renderer/nanogui)

# Instructions for Ubuntu 22.04.2 LTS
You need to build nanovg, nanogui and OpenCV with Viz2D

## Install required packages

```bash
apt install vainfo clinfo libqt5opengl5-dev freeglut3-dev ocl-icd-opencl-dev libavcodec-dev libavdevice-dev libavfilter-dev libavformat-dev libavutil-dev libpostproc-dev libswresample-dev libswscale-dev libglfw3-dev libstb-dev libglew-dev cmake make git-core build-essential opencl-clhpp-headers pkg-config zlib1g-dev doxygen
```

## Build nanovg

```bash
git clone https://github.com/inniyah/nanovg.git
mkdir nanovg/build
cd nanovg/build
cmake -DCMAKE_BUILD_TYPE=Release ..
make -j8
sudo make install
```

## Build nanogui

```bash
git clone --recursive https://github.com/mitsuba-renderer/nanogui.git
mkdir nanogui/build
cd nanogui/build
cmake -DCMAKE_BUILD_TYPE=Release -DNANOGUI_BACKEND=OpenGL -DNANOGUI_BUILD_EXAMPLES=OFF -DNANOGUI_BUILD_GLFW=OFF -DNANOGUI_BUILD_PYTHON=OFF ..
make -j8
sudo make install
```

## Build OpenCV with Viz2D using C++20

```bash
git clone --branch 4.x https://github.com/opencv/opencv.git
git clone https://github.com/kallaballa/Viz2D.git
mkdir opencv/build
cd opencv/build
cmake -DCMAKE_CXX_STANDARD=20 -DCMAKE_BUILD_TYPE=Release -DBUILD_opencv_viz2d=ON -DBUILD_opencv_python_tests=OFF -DBUILD_opencv_js_bindings_generator=OFF -DBUILD_opencv_python_bindings_generator=OFF -DBUILD_opencv_python3=OFF -DOPENCV_ENABLE_GLX=ON -DOPENCV_FFMPEG_ENABLE_LIBAVDEVICE=ON -DWITH_OPENGL=ON -DWITH_QT=ON -DWITH_FFMPEG=ON -DOPENCV_FFMPEG_SKIP_BUILD_CHECK=ON -DWITH_VA=ON -DWITH_VA_INTEL=ON -DBUILD_PERF_TESTS=OFF -DBUILD_TESTS=OFF -DBUILD_EXAMPLES=OFF -DOPENCV_EXTRA_MODULES_PATH=../../Viz2D/modules/ ..
make -j8
sudo make install
```

## Download the example file
```bash
wget -O bunny.webm https://upload.wikimedia.org/wikipedia/commons/transcoded/f/f3/Big_Buck_Bunny_first_23_seconds_1080p.ogv/Big_Buck_Bunny_first_23_seconds_1080p.ogv.1080p.vp9.webm
```

## Run the demos

```bash
src/tetra/tetra-demo
```
```bash
src/video/video-demo bunny.webm
```
```bash
src/shader/shader-demo bunny.webm
```
```bash
src/nanovg/nanovg-demo bunny.webm
```
```bash
src/font/font-demo
```
```bash
src/optflow/optflow-demo bunny.webm
```
```bash
src/pedestrian/pedestrian-demo bunny.webm
```
```bash
src/beauty/beauty-demo bunny.webm
```

# Attribution
* The author of the bunny video is **(c) copyright Blender Foundation | www.bigbuckbunny.org**.
* The author of the dance video is **GNI Dance Company** ([Original video](https://www.youtube.com/watch?v=yg6LZtNeO_8))
* The author of the video used in the beauty-demo video is **Kristen Leanne** ([Original video](https://www.youtube.com/watch?v=hUAT8Jm_dvw&t=11s))<|MERGE_RESOLUTION|>--- conflicted
+++ resolved
@@ -222,7 +222,6 @@
 
 std::string hw = "hello video!";
 
-<<<<<<< HEAD
 while(keepRunning()) {
     if(!v2d->capture())
         break;
@@ -236,18 +235,6 @@
         text(WIDTH / 2.0, y, hw.c_str(), hw.c_str() + hw.size());
     });
     v2d->write();
-}
-=======
-v2d->nvg([&](const cv::Size& sz) {
-    using namespace cv::viz::nvg;
-
-    fontSize(font_size);
-    fontFace("sans-bold");
-    fillColor(cv::Scalar(255, 0, 0, 255));
-    textAlign(NVG_ALIGN_CENTER | NVG_ALIGN_TOP);
-    text(WIDTH / 2.0, y, hw.c_str(), hw.c_str() + hw.size());
-});
->>>>>>> 81eec8d0
 ```
 
 # Samples
