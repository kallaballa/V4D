#include "opencv2/highgui.hpp"
#include "opencv2/video.hpp"
#include "opencv2/optflow.hpp"
#include "opencv2/core/ocl.hpp"
#include <fstream>
#include <limits>

using namespace std;
using namespace cv;
using namespace optflow;

const String keys = "{help h usage ? |      | print this message   }"
        "{@image1        |      | image1               }"
        "{@image2        |      | image2               }"
<<<<<<< HEAD
        "{@algorithm     |      | [farneback, simpleflow, tvl1, deepflow, pcaflow or sparsetodenseflow] }"
=======
        "{@algorithm     |      | [farneback, simpleflow, tvl1, deepflow, sparsetodenseflow or DISflow] }"
>>>>>>> 14f16b1d
        "{@groundtruth   |      | path to the .flo file  (optional), Middlebury format }"
        "{m measure      |endpoint| error measure - [endpoint or angular] }"
        "{r region       |all   | region to compute stats about [all, discontinuities, untextured] }"
        "{d display      |      | display additional info images (pauses program execution) }"
        "{g gpu          |      | use OpenCL}";

inline bool isFlowCorrect( const Point2f u )
{
    return !cvIsNaN(u.x) && !cvIsNaN(u.y) && (fabs(u.x) < 1e9) && (fabs(u.y) < 1e9);
}
inline bool isFlowCorrect( const Point3f u )
{
    return !cvIsNaN(u.x) && !cvIsNaN(u.y) && !cvIsNaN(u.z) && (fabs(u.x) < 1e9) && (fabs(u.y) < 1e9)
            && (fabs(u.z) < 1e9);
}
static Mat endpointError( const Mat_<Point2f>& flow1, const Mat_<Point2f>& flow2 )
{
    Mat result(flow1.size(), CV_32FC1);
    for ( int i = 0; i < flow1.rows; ++i )
    {
        for ( int j = 0; j < flow1.cols; ++j )
        {
            const Point2f u1 = flow1(i, j);
            const Point2f u2 = flow2(i, j);

            if ( isFlowCorrect(u1) && isFlowCorrect(u2) )
            {
                const Point2f diff = u1 - u2;
                result.at<float>(i, j) = sqrt((float)diff.ddot(diff)); //distance
            } else
                result.at<float>(i, j) = std::numeric_limits<float>::quiet_NaN();
        }
    }
    return result;
}
static Mat angularError( const Mat_<Point2f>& flow1, const Mat_<Point2f>& flow2 )
{
    Mat result(flow1.size(), CV_32FC1);

    for ( int i = 0; i < flow1.rows; ++i )
    {
        for ( int j = 0; j < flow1.cols; ++j )
        {
            const Point2f u1_2d = flow1(i, j);
            const Point2f u2_2d = flow2(i, j);
            const Point3f u1(u1_2d.x, u1_2d.y, 1);
            const Point3f u2(u2_2d.x, u2_2d.y, 1);

            if ( isFlowCorrect(u1) && isFlowCorrect(u2) )
                result.at<float>(i, j) = acos((float)(u1.ddot(u2) / norm(u1) * norm(u2)));
            else
                result.at<float>(i, j) = std::numeric_limits<float>::quiet_NaN();
        }
    }
    return result;
}
// what fraction of pixels have errors higher than given threshold?
static float stat_RX( Mat errors, float threshold, Mat mask )
{
    CV_Assert(errors.size() == mask.size());
    CV_Assert(mask.depth() == CV_8U);

    int count = 0, all = 0;
    for ( int i = 0; i < errors.rows; ++i )
    {
        for ( int j = 0; j < errors.cols; ++j )
        {
            if ( mask.at<char>(i, j) != 0 )
            {
                ++all;
                if ( errors.at<float>(i, j) > threshold )
                    ++count;
            }
        }
    }
    return (float)count / all;
}
static float stat_AX( Mat hist, int cutoff_count, float max_value )
{
    int counter = 0;
    int bin = 0;
    int bin_count = hist.rows;
    while ( bin < bin_count && counter < cutoff_count )
    {
        counter += (int) hist.at<float>(bin, 0);
        ++bin;
    }
    return (float) bin / bin_count * max_value;
}
static void calculateStats( Mat errors, Mat mask = Mat(), bool display_images = false )
{
    float R_thresholds[] = { 0.5f, 1.f, 2.f, 5.f, 10.f };
    float A_thresholds[] = { 0.5f, 0.75f, 0.95f };
    if ( mask.empty() )
        mask = Mat::ones(errors.size(), CV_8U);
    CV_Assert(errors.size() == mask.size());
    CV_Assert(mask.depth() == CV_8U);

    //displaying the mask
    if(display_images)
    {
        namedWindow( "Region mask", WINDOW_AUTOSIZE );
        imshow( "Region mask", mask );
    }

    //mean and std computation
    Scalar s_mean, s_std;
    float mean, std;
    meanStdDev(errors, s_mean, s_std, mask);
    mean = (float)s_mean[0];
    std = (float)s_std[0];
    printf("Average: %.2f\nStandard deviation: %.2f\n", mean, std);

    //RX stats - displayed in percent
    float R;
    int R_thresholds_count = sizeof(R_thresholds) / sizeof(float);
    for ( int i = 0; i < R_thresholds_count; ++i )
    {
        R = stat_RX(errors, R_thresholds[i], mask);
        printf("R%.1f: %.2f%%\n", R_thresholds[i], R * 100);
    }

    //AX stats
    double max_value;
    minMaxLoc(errors, NULL, &max_value, NULL, NULL, mask);

    Mat hist;
    const int n_images = 1;
    const int channels[] = { 0 };
    const int n_dimensions = 1;
    const int hist_bins[] = { 1024 };
    const float iranges[] = { 0, (float) max_value };
    const float* ranges[] = { iranges };
    const bool uniform = true;
    const bool accumulate = false;
    calcHist(&errors, n_images, channels, mask, hist, n_dimensions, hist_bins, ranges, uniform,
            accumulate);
    int all_pixels = countNonZero(mask);
    int cutoff_count;
    float A;
    int A_thresholds_count = sizeof(A_thresholds) / sizeof(float);
    for ( int i = 0; i < A_thresholds_count; ++i )
    {
        cutoff_count = (int) (floor(A_thresholds[i] * all_pixels + 0.5f));
        A = stat_AX(hist, cutoff_count, (float) max_value);
        printf("A%.2f: %.2f\n", A_thresholds[i], A);
    }
}

static Mat flowToDisplay(const Mat flow)
{
    Mat flow_split[2];
    Mat magnitude, angle;
    Mat hsv_split[3], hsv, rgb;
    split(flow, flow_split);
    cartToPolar(flow_split[0], flow_split[1], magnitude, angle, true);
    normalize(magnitude, magnitude, 0, 1, NORM_MINMAX);
    hsv_split[0] = angle; // already in degrees - no normalization needed
    hsv_split[1] = Mat::ones(angle.size(), angle.type());
    hsv_split[2] = magnitude;
    merge(hsv_split, 3, hsv);
    cvtColor(hsv, rgb, COLOR_HSV2BGR);
    return rgb;
}

int main( int argc, char** argv )
{
    CommandLineParser parser(argc, argv, keys);
    parser.about("OpenCV optical flow evaluation app");
    if ( parser.has("help") || argc < 4 )
    {
        parser.printMessage();
        printf("EXAMPLES:\n");
        printf("./example_optflow_optical_flow_evaluation im1.png im2.png farneback -d \n");
        printf("\t - compute flow field between im1 and im2 with farneback's method and display it");
        printf("./example_optflow_optical_flow_evaluation im1.png im2.png simpleflow groundtruth.flo \n");
        printf("\t - compute error statistics given the groundtruth; all pixels, endpoint error measure");
        printf("./example_optflow_optical_flow_evaluation im1.png im2.png farneback groundtruth.flo -m=angular -r=untextured \n");
        printf("\t - as before, but with changed error measure and stats computed only about \"untextured\" areas");
        printf("\n\n Flow file format description: http://vision.middlebury.edu/flow/code/flow-code/README.txt\n\n");
        return 0;
    }
    String i1_path = parser.get<String>(0);
    String i2_path = parser.get<String>(1);
    String method = parser.get<String>(2);
    String groundtruth_path = parser.get<String>(3);
    String error_measure = parser.get<String>("measure");
    String region = parser.get<String>("region");
    bool display_images = parser.has("display");
    const bool useGpu = parser.has("gpu");

    if ( !parser.check() )
    {
        parser.printErrors();
        return 0;
    }

    cv::ocl::setUseOpenCL(useGpu);
    printf("OpenCL Enabled: %u\n", useGpu && cv::ocl::haveOpenCL());

    Mat i1, i2;
    Mat_<Point2f> flow, ground_truth;
    Mat computed_errors;
    i1 = imread(i1_path, 1);
    i2 = imread(i2_path, 1);

    if ( !i1.data || !i2.data )
    {
        printf("No image data \n");
        return -1;
    }
    if ( i1.size() != i2.size() || i1.channels() != i2.channels() )
    {
        printf("Dimension mismatch between input images\n");
        return -1;
    }
    // 8-bit images expected by all algorithms
    if ( i1.depth() != CV_8U )
        i1.convertTo(i1, CV_8U);
    if ( i2.depth() != CV_8U )
        i2.convertTo(i2, CV_8U);

    if ( (method == "farneback" || method == "tvl1" || method == "deepflow" || method == "DISflow") && i1.channels() == 3 )
    {   // 1-channel images are expected
        cvtColor(i1, i1, COLOR_BGR2GRAY);
        cvtColor(i2, i2, COLOR_BGR2GRAY);
    } else if ( method == "simpleflow" && i1.channels() == 1 )
    {   // 3-channel images expected
        cvtColor(i1, i1, COLOR_GRAY2BGR);
        cvtColor(i2, i2, COLOR_GRAY2BGR);
    }

    flow = Mat(i1.size[0], i1.size[1], CV_32FC2);
    Ptr<DenseOpticalFlow> algorithm;

    if ( method == "farneback" )
        algorithm = createOptFlow_Farneback();
    else if ( method == "simpleflow" )
        algorithm = createOptFlow_SimpleFlow();
    else if ( method == "tvl1" )
        algorithm = createOptFlow_DualTVL1();
    else if ( method == "deepflow" )
        algorithm = createOptFlow_DeepFlow();
    else if ( method == "sparsetodenseflow" )
        algorithm = createOptFlow_SparseToDense();
<<<<<<< HEAD
    else if ( method == "pcaflow" )
        algorithm = createOptFlow_PCAFlow();
=======
    else if ( method == "DISflow" )
        algorithm = createOptFlow_DIS();
>>>>>>> 14f16b1d
    else
    {
        printf("Wrong method!\n");
        parser.printMessage();
        return -1;
    }

    double startTick, time;
    startTick = (double) getTickCount(); // measure time
    algorithm->calc(i1, i2, flow);
    time = ((double) getTickCount() - startTick) / getTickFrequency();
    printf("\nTime [s]: %.3f\n", time);
    if(display_images)
    {
        Mat flow_image = flowToDisplay(flow);
        namedWindow( "Computed flow", WINDOW_AUTOSIZE );
        imshow( "Computed flow", flow_image );
    }

    if ( !groundtruth_path.empty() )
    { // compare to ground truth
        ground_truth = optflow::readOpticalFlow(groundtruth_path);
        if ( flow.size() != ground_truth.size() || flow.channels() != 2
                || ground_truth.channels() != 2 )
        {
            printf("Dimension mismatch between the computed flow and the provided ground truth\n");
            return -1;
        }
        if ( error_measure == "endpoint" )
            computed_errors = endpointError(flow, ground_truth);
        else if ( error_measure == "angular" )
            computed_errors = angularError(flow, ground_truth);
        else
        {
            printf("Invalid error measure! Available options: endpoint, angular\n");
            return -1;
        }

        Mat mask;
        if( region == "all" )
            mask = Mat::ones(ground_truth.size(), CV_8U) * 255;
        else if ( region == "discontinuities" )
        {
            Mat truth_merged, grad_x, grad_y, gradient;
            vector<Mat> truth_split;
            split(ground_truth, truth_split);
            truth_merged = truth_split[0] + truth_split[1];

            Sobel( truth_merged, grad_x, CV_16S, 1, 0, -1, 1, 0, BORDER_REPLICATE );
            grad_x = abs(grad_x);
            Sobel( truth_merged, grad_y, CV_16S, 0, 1, 1, 1, 0, BORDER_REPLICATE );
            grad_y = abs(grad_y);
            addWeighted(grad_x, 0.5, grad_y, 0.5, 0, gradient); //approximation!

            Scalar s_mean;
            s_mean = mean(gradient);
            double threshold = s_mean[0]; // threshold value arbitrary
            mask = gradient > threshold;
            dilate(mask, mask, Mat::ones(9, 9, CV_8U));
        }
        else if ( region == "untextured" )
        {
            Mat i1_grayscale, grad_x, grad_y, gradient;
            if( i1.channels() == 3 )
                cvtColor(i1, i1_grayscale, COLOR_BGR2GRAY);
            else
                i1_grayscale = i1;
            Sobel( i1_grayscale, grad_x, CV_16S, 1, 0, 7 );
            grad_x = abs(grad_x);
            Sobel( i1_grayscale, grad_y, CV_16S, 0, 1, 7 );
            grad_y = abs(grad_y);
            addWeighted(grad_x, 0.5, grad_y, 0.5, 0, gradient); //approximation!
            GaussianBlur(gradient, gradient, Size(5,5), 1, 1);

            Scalar s_mean;
            s_mean = mean(gradient);
            // arbitrary threshold value used - could be determined statistically from the image?
            double threshold = 1000;
            mask = gradient < threshold;
            dilate(mask, mask, Mat::ones(3, 3, CV_8U));
        }

        else
        {
            printf("Invalid region selected! Available options: all, discontinuities, untextured");
            return -1;
        }

        //masking out NaNs and incorrect GT values
        Mat truth_split[2];
        split(ground_truth, truth_split);
        Mat abs_mask = Mat((abs(truth_split[0]) < 1e9) & (abs(truth_split[1]) < 1e9));
        Mat nan_mask = Mat((truth_split[0]==truth_split[0]) & (truth_split[1] == truth_split[1]));
        bitwise_and(abs_mask, nan_mask, nan_mask);

        bitwise_and(nan_mask, mask, mask); //including the selected region

        if(display_images) // display difference between computed and GT flow
        {
            Mat difference = ground_truth - flow;
            Mat masked_difference;
            difference.copyTo(masked_difference, mask);
            Mat flow_image = flowToDisplay(masked_difference);
            namedWindow( "Error map", WINDOW_AUTOSIZE );
            imshow( "Error map", flow_image );
        }

        printf("Using %s error measure\n", error_measure.c_str());
        calculateStats(computed_errors, mask, display_images);

    }
    if(display_images) // wait for the user to see all the images
        waitKey(0);
    return 0;

}<|MERGE_RESOLUTION|>--- conflicted
+++ resolved
@@ -12,11 +12,7 @@
 const String keys = "{help h usage ? |      | print this message   }"
         "{@image1        |      | image1               }"
         "{@image2        |      | image2               }"
-<<<<<<< HEAD
-        "{@algorithm     |      | [farneback, simpleflow, tvl1, deepflow, pcaflow or sparsetodenseflow] }"
-=======
-        "{@algorithm     |      | [farneback, simpleflow, tvl1, deepflow, sparsetodenseflow or DISflow] }"
->>>>>>> 14f16b1d
+        "{@algorithm     |      | [farneback, simpleflow, tvl1, deepflow, sparsetodenseflow, pcaflow or DISflow] }"
         "{@groundtruth   |      | path to the .flo file  (optional), Middlebury format }"
         "{m measure      |endpoint| error measure - [endpoint or angular] }"
         "{r region       |all   | region to compute stats about [all, discontinuities, untextured] }"
@@ -262,13 +258,10 @@
         algorithm = createOptFlow_DeepFlow();
     else if ( method == "sparsetodenseflow" )
         algorithm = createOptFlow_SparseToDense();
-<<<<<<< HEAD
     else if ( method == "pcaflow" )
         algorithm = createOptFlow_PCAFlow();
-=======
     else if ( method == "DISflow" )
         algorithm = createOptFlow_DIS();
->>>>>>> 14f16b1d
     else
     {
         printf("Wrong method!\n");
