--- conflicted
+++ resolved
@@ -24,20 +24,11 @@
  * Used to setup a nanogui context
  */
 class NanoguiContext {
-<<<<<<< HEAD
-protected:
-    nanogui::Screen* screen_;
-    cv::v4d::FormHelper* form_;
-    NVGcontext* context_;
-private:
-    FrameBufferContext& mainFbContext_;
-=======
     nanogui::Screen* screen_;
     cv::v4d::FormHelper* form_;
     FrameBufferContext& mainFbContext_;
     FrameBufferContext nguiFbContext_;
     NVGcontext* context_;
->>>>>>> 5ed8beb6
     cv::TickMeter tick_;
     float fps_ = 0;
     bool first_ = true;
