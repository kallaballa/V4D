// This file is part of OpenCV project.
// It is subject to the license terms in the LICENSE file found in the top-level directory
// of this distribution and at http://opencv.org/license.html.
// Copyright Amir Hassan (kallaballa) <amir@viel-zu.org>

#include "opencv2/v4d/v4d.hpp"
#include "nanoguicontext.hpp"
#include "nanovgcontext.hpp"

namespace cv {
namespace v4d {
namespace detail {

NanoguiContext::NanoguiContext(FrameBufferContext& fbContext) :
<<<<<<< HEAD
        mainFbContext_(fbContext), context_(nullptr) {
    UMat tmp(fbContext.size(), CV_8UC4);

    run_sync_on_main<21>([&, this]() {
        fbContext.makeCurrent();
        GL_CHECK(glBindFramebuffer(GL_FRAMEBUFFER, 0))
        screen_ = new nanogui::Screen();
        screen_->initialize(fbContext.getGLFWWindow(), false);
        context_ = screen_->nvg_context();
        form_ = new cv::v4d::FormHelper(screen_);
        if (!context_)
            throw std::runtime_error("Could not initialize NanoVG!");
        GL_CHECK(glFlush());
        GL_CHECK(glFinish());
    });

    tmp.release();
}

void NanoguiContext::render() {
        GL_CHECK(glBindFramebuffer(GL_FRAMEBUFFER, 0))
        GL_CHECK(glClear(GL_DEPTH_BUFFER_BIT | GL_STENCIL_BUFFER_BIT));
        screen().draw_widgets();
        GL_CHECK(glFlush());
        GL_CHECK(glFinish());
=======
        mainFbContext_(fbContext), nguiFbContext_("NanoGUI", fbContext), context_(
                nullptr), copyBuffer_(mainFbContext_.size(), CV_8UC4) {
    run_sync_on_main<25>([this]() {
        {
            //Workaround for first frame glitch
            FrameBufferContext::GLScope glScope(fbCtx(), GL_FRAMEBUFFER);
            FrameBufferContext::FrameBufferScope fbScope(fbCtx(), copyBuffer_);
        }
        {
#ifndef __EMSCRIPTEN__
            mainFbContext_.makeCurrent();
            GL_CHECK(glBindFramebuffer(GL_DRAW_FRAMEBUFFER, 0));
#else
            FrameBufferContext::GLScope glScope(fbCtx(), GL_FRAMEBUFFER);
#endif
            screen_ = new nanogui::Screen();
            screen_->initialize(fbCtx().getGLFWWindow(), false);
            fbCtx().setWindowSize(fbCtx().size());
            context_ = screen_->nvg_context();
            form_ = new cv::v4d::FormHelper(screen_);
            if (!context_)
                throw std::runtime_error("Could not initialize NanoVG!");
       }
#ifdef __EMSCRIPTEN__
        mainFbContext_.initWebGLCopy(fbCtx());
#endif
    });
>>>>>>> 5ed8beb6
}

void NanoguiContext::render(bool print, bool graphical) {
    if (!first_) {
        tick_.stop();

        if (tick_.getTimeMilli() > 50) {
            if(print) {
                cerr << "FPS : " << (fps_ = tick_.getFPS());
#ifndef __EMSCRIPTEN__
                cerr << '\r';
#else
                cerr << endl;
#endif
            }
            tick_.reset();
        }

        if (graphical) {
<<<<<<< HEAD
            //FIXME use proper scopes
            GL_CHECK(glBindFramebuffer(GL_FRAMEBUFFER, 0))
            GL_CHECK(glClear(GL_DEPTH_BUFFER_BIT | GL_STENCIL_BUFFER_BIT));
            float w = mainFbContext_.size().width;
            float h = mainFbContext_.size().height;
            float r = mainFbContext_.pixelRatioX();

            nvgSave(context_);
            nvgBeginFrame(context_, w, h, r);
            cv::v4d::nvg::detail::NVG::initializeContext(context_);
            using namespace cv::v4d::nvg;
            string txt = "FPS: " + std::to_string(fps_);
            beginPath();
            roundedRect(5, 5, 15 * txt.size() + 5, 30, 5);
            fillColor(cv::Scalar(255, 255, 255, 180));
            fill();

            fontSize(30.0f);
            fontFace("mono");
            fillColor(cv::Scalar(90, 90, 90, 255));
            textAlign(NVG_ALIGN_LEFT | NVG_ALIGN_MIDDLE);
            text(10, 20, txt.c_str(), nullptr);

            nvgEndFrame(context_);
            nvgRestore(context_);
=======
            run_sync_on_main<4>([this](){
                string txt = "FPS: " + std::to_string(fps_);
#ifndef __EMSCRIPTEN__
                if(!fbCtx().isShared()) {
                    mainFbContext_.copyTo(copyBuffer_);
                    fbCtx().copyFrom(copyBuffer_);
                }
#endif
                {
#ifndef __EMSCRIPTEN__
                    mainFbContext_.makeCurrent();
                    GL_CHECK(glBindFramebuffer(GL_DRAW_FRAMEBUFFER, 0));
                    GL_CHECK(glViewport(0, 0, mainFbContext_.getWindowSize().width, mainFbContext_.getWindowSize().height));
                    glClear(GL_DEPTH_BUFFER_BIT | GL_STENCIL_BUFFER_BIT);
#else
                    FrameBufferContext::GLScope glScope(fbCtx(), GL_FRAMEBUFFER);
                    GL_CHECK(glViewport(0, 0, mainFbContext_.getWindowSize().width, mainFbContext_.getWindowSize().height));
//                    GLfloat cColor[4];
//                    glGetFloatv(GL_COLOR_CLEAR_VALUE, cColor);
//                    glClearColor(0,0,1,1);
//                    glClearColor(0,0,0,0);
//                    glClear(GL_COLOR_BUFFER_BIT | GL_DEPTH_BUFFER_BIT | GL_STENCIL_BUFFER_BIT);
//                    glClearColor(cColor[0], cColor[1], cColor[2], cColor[3]);
                    glClear(GL_DEPTH_BUFFER_BIT | GL_STENCIL_BUFFER_BIT);
                }
                {
                    FrameBufferContext::GLScope glScope(fbCtx(), GL_FRAMEBUFFER);
#endif
                    float w = mainFbContext_.size().width;
                    float h = mainFbContext_.size().height;
                    float r = mainFbContext_.pixelRatioX();

                    nvgSave(context_);
                    nvgBeginFrame(context_, w, h, r);
                    cv::v4d::nvg::detail::NVG::initializeContext(context_);

                    using namespace cv::v4d::nvg;
                    beginPath();
                    roundedRect(5, 5, 15 * txt.size() + 5, 30, 5);
                    fillColor(cv::Scalar(255, 255, 255, 180));
                    fill();
                }
                {
#ifdef __EMSCRIPTEN__
                    FrameBufferContext::GLScope glScope(fbCtx(), GL_FRAMEBUFFER);
#endif
                    using namespace cv::v4d::nvg;
                    fontSize(30.0f);
                    fontFace("mono");
                    fillColor(cv::Scalar(90, 90, 90, 255));
                    textAlign(NVG_ALIGN_LEFT | NVG_ALIGN_MIDDLE);
                    text(10, 20, txt.c_str(), nullptr);

                    nvgEndFrame(context_);
                    nvgRestore(context_);
                    screen().draw_widgets();
                }

                if(!fbCtx().isShared()) {
#ifdef __EMSCRIPTEN__
                    mainFbContext_.doWebGLCopy(fbCtx());
#else
                    fbCtx().copyTo(copyBuffer_);
                    mainFbContext_.copyFrom(copyBuffer_);
#endif
                }
            });
>>>>>>> 5ed8beb6
        }
    }
    first_ = false;
    tick_.start();
}

void NanoguiContext::build(std::function<void(cv::v4d::FormHelper&)> fn) {
    run_sync_on_main<5>([fn,this](){
<<<<<<< HEAD
        GL_CHECK(glBindFramebuffer(GL_FRAMEBUFFER, 0))
=======
#ifndef __EMSCRIPTEN__
                    mainFbContext_.makeCurrent();
                    GL_CHECK(glBindFramebuffer(GL_DRAW_FRAMEBUFFER, 0));
                    GL_CHECK(glViewport(0, 0, mainFbContext_.getWindowSize().width, mainFbContext_.getWindowSize().height));
#else
                    FrameBufferContext::GLScope glScope(fbCtx(), GL_FRAMEBUFFER);
                    GL_CHECK(glViewport(0, 0, mainFbContext_.getWindowSize().width, mainFbContext_.getWindowSize().height));

#endif
>>>>>>> 5ed8beb6
        fn(form());
        screen().perform_layout();
    });
}

nanogui::Screen& NanoguiContext::screen() {
    return *screen_;
}

cv::v4d::FormHelper& NanoguiContext::form() {
    return *form_;
}

<<<<<<< HEAD
=======
FrameBufferContext& NanoguiContext::fbCtx() {
    return nguiFbContext_;
}
>>>>>>> 5ed8beb6
}
}
}<|MERGE_RESOLUTION|>--- conflicted
+++ resolved
@@ -12,33 +12,6 @@
 namespace detail {
 
 NanoguiContext::NanoguiContext(FrameBufferContext& fbContext) :
-<<<<<<< HEAD
-        mainFbContext_(fbContext), context_(nullptr) {
-    UMat tmp(fbContext.size(), CV_8UC4);
-
-    run_sync_on_main<21>([&, this]() {
-        fbContext.makeCurrent();
-        GL_CHECK(glBindFramebuffer(GL_FRAMEBUFFER, 0))
-        screen_ = new nanogui::Screen();
-        screen_->initialize(fbContext.getGLFWWindow(), false);
-        context_ = screen_->nvg_context();
-        form_ = new cv::v4d::FormHelper(screen_);
-        if (!context_)
-            throw std::runtime_error("Could not initialize NanoVG!");
-        GL_CHECK(glFlush());
-        GL_CHECK(glFinish());
-    });
-
-    tmp.release();
-}
-
-void NanoguiContext::render() {
-        GL_CHECK(glBindFramebuffer(GL_FRAMEBUFFER, 0))
-        GL_CHECK(glClear(GL_DEPTH_BUFFER_BIT | GL_STENCIL_BUFFER_BIT));
-        screen().draw_widgets();
-        GL_CHECK(glFlush());
-        GL_CHECK(glFinish());
-=======
         mainFbContext_(fbContext), nguiFbContext_("NanoGUI", fbContext), context_(
                 nullptr), copyBuffer_(mainFbContext_.size(), CV_8UC4) {
     run_sync_on_main<25>([this]() {
@@ -66,7 +39,6 @@
         mainFbContext_.initWebGLCopy(fbCtx());
 #endif
     });
->>>>>>> 5ed8beb6
 }
 
 void NanoguiContext::render(bool print, bool graphical) {
@@ -86,33 +58,6 @@
         }
 
         if (graphical) {
-<<<<<<< HEAD
-            //FIXME use proper scopes
-            GL_CHECK(glBindFramebuffer(GL_FRAMEBUFFER, 0))
-            GL_CHECK(glClear(GL_DEPTH_BUFFER_BIT | GL_STENCIL_BUFFER_BIT));
-            float w = mainFbContext_.size().width;
-            float h = mainFbContext_.size().height;
-            float r = mainFbContext_.pixelRatioX();
-
-            nvgSave(context_);
-            nvgBeginFrame(context_, w, h, r);
-            cv::v4d::nvg::detail::NVG::initializeContext(context_);
-            using namespace cv::v4d::nvg;
-            string txt = "FPS: " + std::to_string(fps_);
-            beginPath();
-            roundedRect(5, 5, 15 * txt.size() + 5, 30, 5);
-            fillColor(cv::Scalar(255, 255, 255, 180));
-            fill();
-
-            fontSize(30.0f);
-            fontFace("mono");
-            fillColor(cv::Scalar(90, 90, 90, 255));
-            textAlign(NVG_ALIGN_LEFT | NVG_ALIGN_MIDDLE);
-            text(10, 20, txt.c_str(), nullptr);
-
-            nvgEndFrame(context_);
-            nvgRestore(context_);
-=======
             run_sync_on_main<4>([this](){
                 string txt = "FPS: " + std::to_string(fps_);
 #ifndef __EMSCRIPTEN__
@@ -180,7 +125,6 @@
 #endif
                 }
             });
->>>>>>> 5ed8beb6
         }
     }
     first_ = false;
@@ -189,9 +133,6 @@
 
 void NanoguiContext::build(std::function<void(cv::v4d::FormHelper&)> fn) {
     run_sync_on_main<5>([fn,this](){
-<<<<<<< HEAD
-        GL_CHECK(glBindFramebuffer(GL_FRAMEBUFFER, 0))
-=======
 #ifndef __EMSCRIPTEN__
                     mainFbContext_.makeCurrent();
                     GL_CHECK(glBindFramebuffer(GL_DRAW_FRAMEBUFFER, 0));
@@ -201,7 +142,6 @@
                     GL_CHECK(glViewport(0, 0, mainFbContext_.getWindowSize().width, mainFbContext_.getWindowSize().height));
 
 #endif
->>>>>>> 5ed8beb6
         fn(form());
         screen().perform_layout();
     });
@@ -215,12 +155,9 @@
     return *form_;
 }
 
-<<<<<<< HEAD
-=======
 FrameBufferContext& NanoguiContext::fbCtx() {
     return nguiFbContext_;
 }
->>>>>>> 5ed8beb6
 }
 }
 }